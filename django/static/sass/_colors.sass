--- conflicted
+++ resolved
@@ -1,9 +1,5 @@
 $color-box-background: #A7A9AD //gray
 $color-button: #D6DF5D // yellow
 $color-highlight: #D3F74F // safety yellow
-<<<<<<< HEAD
-$color-disabled: #616163 // dark gray 
-=======
 $color-disabled: #616163 // dark gray
->>>>>>> 05b299aa
 $color-website-background: #FFFFFF // white